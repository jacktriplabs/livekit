--- conflicted
+++ resolved
@@ -28,19 +28,11 @@
 	ErrMissingGrants           = errors.New("VideoGrant is missing")
 
 	// Track subscription related
-<<<<<<< HEAD
-	ErrNoTrackPermission     = errors.New("participant is not allowed to subscribe to this track")
-	ErrNoSubscribePermission = errors.New("participant is not given permission to subscribe to tracks")
-	ErrTrackNotFound         = errors.New("track cannot be found")
-	ErrTrackNotAttached      = errors.New("track is not yet attached")
-	ErrTrackNotBound         = errors.New("track not bound")
-	ErrTrackNotNeeded        = errors.New("track not needed")
-=======
 	ErrNoTrackPermission         = errors.New("participant is not allowed to subscribe to this track")
 	ErrNoSubscribePermission     = errors.New("participant is not given permission to subscribe to tracks")
 	ErrTrackNotFound             = errors.New("track cannot be found")
 	ErrTrackNotAttached          = errors.New("track is not yet attached")
 	ErrTrackNotBound             = errors.New("track not bound")
 	ErrSubscriptionLimitExceeded = errors.New("participant has exceeded its subscription limit")
->>>>>>> adead8bb
+	ErrTrackNotNeeded            = errors.New("track not needed")
 )